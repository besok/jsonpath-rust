--- conflicted
+++ resolved
@@ -1221,14 +1221,30 @@
             JsonPathInst::from_str("$.first[?(@.does_not_exist >= 1.0)]")
                 .expect("the path is correct"),
         );
+        let finder = JsonPathFinder::new(json, path);
+
+        let v = finder.find_slice();
+        assert_eq!(v, vec![NoValue]);
+    }
+
+    #[test]
+    fn regex_filter_test() {
+        let json: Box<Value> = Box::new(json!({
+            "author":"abcd(Rees)",
+        }));
+
+        let path: Box<JsonPathInst> = Box::from(
+            JsonPathInst::from_str("$.[?(@.author ~= '(?i)d\\(Rees\\)')]")
+                .expect("the path is correct"),
+        );
         let finder = JsonPathFinder::new(json.clone(), path);
-
-        let v = finder.find_slice();
-        assert_eq!(v, vec![NoValue]);
-    }
-
-    #[test]
-<<<<<<< HEAD
+        assert_eq!(
+            finder.find_slice(),
+            vec![Slice(&json!({"author":"abcd(Rees)"}), "$".to_string())]
+        );
+    }
+
+    #[test]
     fn logical_not_exp_test() {
         let json: Box<Value> = Box::new(json!({"first":{"second":{"active":1}}}));
         let path: Box<JsonPathInst> = Box::from(
@@ -1285,21 +1301,6 @@
                 &json!({"second":{"active": 1}}),
                 "$.['first']".to_string()
             )]
-=======
-    fn regex_filter_test() {
-        let json: Box<Value> = Box::new(json!({
-            "author":"abcd(Rees)",
-        }));
-
-        let path: Box<JsonPathInst> = Box::from(
-            JsonPathInst::from_str("$.[?(@.author ~= '(?i)d\\(Rees\\)')]")
-                .expect("the path is correct"),
-        );
-        let finder = JsonPathFinder::new(json.clone(), path);
-        assert_eq!(
-            finder.find_slice(),
-            vec![Slice(&json!({"author":"abcd(Rees)"}), "$".to_string())]
->>>>>>> c7b5524c
         );
     }
 
