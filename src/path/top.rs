--- conflicted
+++ resolved
@@ -1,10 +1,7 @@
 use crate::parser::model::*;
 use crate::path::{json_path_instance, JsonPathValue, Path, PathInstance};
 use crate::JsonPathValue::{NewValue, NoValue, Slice};
-<<<<<<< HEAD
-=======
 use crate::{jsp_idx, jsp_obj, JsPathStr};
->>>>>>> 05b4373d
 use serde_json::value::Value::{Array, Object};
 use serde_json::{json, Value};
 
@@ -15,34 +12,20 @@
     type Data = Value;
 
     fn find(&self, data: JsonPathValue<'a, Self::Data>) -> Vec<JsonPathValue<'a, Self::Data>> {
-<<<<<<< HEAD
-        data.flat_map_slice(|data| {
-            let res = match data {
-                Array(elems) => {
-                    let mut res = vec![];
-                    for el in elems.iter() {
-                        res.push(Slice(el));
-=======
         data.flat_map_slice(|data, pref| {
             let res = match data {
                 Array(elems) => {
                     let mut res = vec![];
                     for (idx, el) in elems.iter().enumerate() {
                         res.push(Slice(el, jsp_idx(&pref, idx)));
->>>>>>> 05b4373d
                     }
 
                     res
                 }
                 Object(elems) => {
                     let mut res = vec![];
-<<<<<<< HEAD
-                    for el in elems.values() {
-                        res.push(Slice(el));
-=======
                     for (key, el) in elems.into_iter() {
                         res.push(Slice(el, jsp_obj(&pref, &key)));
->>>>>>> 05b4373d
                     }
                     res
                 }
@@ -93,11 +76,7 @@
     type Data = Value;
 
     fn find(&self, _data: JsonPathValue<'a, Self::Data>) -> Vec<JsonPathValue<'a, Self::Data>> {
-<<<<<<< HEAD
-        vec![Slice(self.root)]
-=======
         vec![JsonPathValue::from_root(self.root)]
->>>>>>> 05b4373d
     }
 }
 
@@ -130,10 +109,6 @@
         if JsonPathValue::only_no_value(&input) {
             return vec![NoValue];
         }
-<<<<<<< HEAD
-
-=======
->>>>>>> 05b4373d
         let res = if is_search_length {
             NewValue(json!(input.iter().filter(|v| v.has_value()).count()))
         } else {
@@ -145,11 +120,7 @@
             match input.get(0) {
                 Some(v) => match v {
                     NewValue(d) => take_len(d),
-<<<<<<< HEAD
-                    Slice(s) => take_len(s),
-=======
                     Slice(s, _) => take_len(s),
->>>>>>> 05b4373d
                     NoValue => NoValue,
                 },
                 None => NoValue,
@@ -177,13 +148,9 @@
         };
 
         let res = match data {
-<<<<<<< HEAD
-            Slice(js) => take_field(js).map(Slice).unwrap_or_else(|| NoValue),
-=======
             Slice(js, p) => take_field(js)
                 .map(|v| JsonPathValue::new_slice(v, jsp_obj(&p, self.key)))
                 .unwrap_or_else(|| NoValue),
->>>>>>> 05b4373d
             _ => NoValue,
         };
         vec![res]
@@ -224,10 +191,6 @@
 }
 
 // todo rewrite to tail rec
-<<<<<<< HEAD
-fn deep_path_by_key<'a>(data: &'a Value, key: ObjectField<'a>) -> Vec<&'a Value> {
-    let mut level: Vec<&Value> = JsonPathValue::into_data(key.find(data.into()));
-=======
 fn deep_path_by_key<'a>(
     data: &'a Value,
     key: ObjectField<'a>,
@@ -235,7 +198,6 @@
 ) -> Vec<(&'a Value, JsPathStr)> {
     let mut result: Vec<(&'a Value, JsPathStr)> =
         JsonPathValue::vec_as_pair(key.find(JsonPathValue::new_slice(&data, pref.clone())));
->>>>>>> 05b4373d
     match data {
         Object(elems) => {
             let mut next_levels: Vec<(&'a Value, JsPathStr)> = elems
@@ -267,13 +229,8 @@
     type Data = Value;
 
     fn find(&self, data: JsonPathValue<'a, Self::Data>) -> Vec<JsonPathValue<'a, Self::Data>> {
-<<<<<<< HEAD
-        data.flat_map_slice(|data| {
-            let res_col = deep_path_by_key(data, ObjectField::new(self.key));
-=======
         data.flat_map_slice(|data, pref| {
             let res_col = deep_path_by_key(data, ObjectField::new(self.key), pref.clone());
->>>>>>> 05b4373d
             if res_col.is_empty() {
                 vec![NoValue]
             } else {
@@ -371,11 +328,7 @@
     use crate::path::top::{deep_flatten, json_path_instance, Function, ObjectField, RootPointer};
     use crate::path::{JsonPathValue, Path};
     use crate::JsonPathValue::NoValue;
-<<<<<<< HEAD
-    use crate::{chain, function, idx, json_path_value, path};
-=======
     use crate::{chain, function, idx, jp_v, path};
->>>>>>> 05b4373d
     use serde_json::json;
     use serde_json::Value;
 
@@ -394,11 +347,7 @@
 
         let key = String::from("fake");
         field.key = &key;
-<<<<<<< HEAD
-        assert!(field.find(res_income) == vec![NoValue]);
-=======
         assert_eq!(field.find(res_income), vec![NoValue]);
->>>>>>> 05b4373d
     }
 
     #[test]
