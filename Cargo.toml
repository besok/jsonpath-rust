--- conflicted
+++ resolved
@@ -1,11 +1,7 @@
 [package]
 name = "jsonpath-rust"
 description = "The library provides the basic functionality to find the set of the data according to the filtering query."
-<<<<<<< HEAD
-version = "0.7.0"
-=======
-version = "0.7.1"
->>>>>>> 5467b2d4
+version = "0.7.2"
 authors = ["BorisZhguchev <zhguchev@gmail.com>"]
 edition = "2021"
 license = "MIT"
